package smokescreen

import (
	"context"
	"crypto/tls"
	"errors"
	"fmt"
	"io"
	"net"
	"net/http"
	"os"
	"os/signal"
	"strings"
	"syscall"
	"time"

	proxyproto "github.com/armon/go-proxyproto"
	"github.com/rs/xid"
	"github.com/sirupsen/logrus"
	"github.com/stripe/go-einhorn/einhorn"
	"github.com/stripe/goproxy"
	acl "github.com/stripe/smokescreen/pkg/smokescreen/acl/v1"
	"github.com/stripe/smokescreen/pkg/smokescreen/conntrack"
)

const (
	ipAllowDefault ipType = iota
	ipAllowUserConfigured
	ipDenyNotGlobalUnicast
	ipDenyPrivateRange
	ipDenyUserConfigured

	denyMsgTmpl = "Egress proxying is denied to host '%s': %s."

	httpProxy    = "http"
	connectProxy = "connect"
)

const CanonicalProxyDecision = "CANONICAL-PROXY-DECISION"

type ipType int

type aclDecision struct {
	reason, role, project, outboundHost string
	resolvedAddr                        *net.TCPAddr
	allow                               bool
	enforceWouldDeny                    bool
}

type smokescreenContext struct {
	cfg       *Config
	start     time.Time
	decision  *aclDecision
	proxyType string
	logger    *logrus.Entry
}

// ExitStatus is used to log Smokescreen's connection status at shutdown time
type ExitStatus int

const (
	Closed ExitStatus = iota
	Idle
	Timeout
)

func (e ExitStatus) String() string {
	switch e {
	case Closed:
		return "All connections closed"
	case Idle:
		return "All connections idle"
	case Timeout:
		return "Timed out waiting for connections to become idle"
	default:
		return "Unknown exit status"
	}
}

type denyError struct {
	error
}

func (t ipType) IsAllowed() bool {
	return t == ipAllowDefault || t == ipAllowUserConfigured
}

func (t ipType) String() string {
	switch t {
	case ipAllowDefault:
		return "Allow: Default"
	case ipAllowUserConfigured:
		return "Allow: User Configured"
	case ipDenyNotGlobalUnicast:
		return "Deny: Not Global Unicast"
	case ipDenyPrivateRange:
		return "Deny: Private Range"
	case ipDenyUserConfigured:
		return "Deny: User Configured"
	default:
		panic(fmt.Errorf("unknown ip type %d", t))
	}
}

func (t ipType) statsdString() string {
	switch t {
	case ipAllowDefault:
		return "resolver.allow.default"
	case ipAllowUserConfigured:
		return "resolver.allow.user_configured"
	case ipDenyNotGlobalUnicast:
		return "resolver.deny.not_global_unicast"
	case ipDenyPrivateRange:
		return "resolver.deny.private_range"
	case ipDenyUserConfigured:
		return "resolver.deny.user_configured"
	default:
		panic(fmt.Errorf("unknown ip type %d", t))
	}
}

const errorHeader = "X-Smokescreen-Error"
const roleHeader = "X-Smokescreen-Role"
const traceHeader = "X-Smokescreen-Trace-ID"

func addrIsInRuleRange(ranges []RuleRange, addr *net.TCPAddr) bool {
	for _, rng := range ranges {
		// If the range specifies a port and the port doesn't match,
		// then this range doesn't match
		if rng.Port != 0 && addr.Port != rng.Port {
			continue
		}

		if rng.Net.Contains(addr.IP) {
			return true
		}
	}
	return false
}

func classifyAddr(config *Config, addr *net.TCPAddr) ipType {
	if !addr.IP.IsGlobalUnicast() || addr.IP.IsLoopback() {
		if addrIsInRuleRange(config.AllowRanges, addr) {
			return ipAllowUserConfigured
		} else {
			return ipDenyNotGlobalUnicast
		}
	}

	if addrIsInRuleRange(config.AllowRanges, addr) {
		return ipAllowUserConfigured
	} else if addrIsInRuleRange(config.DenyRanges, addr) {
		return ipDenyUserConfigured
	} else if addrIsInRuleRange(PrivateRuleRanges, addr) {
		return ipDenyPrivateRange
	} else {
		return ipAllowDefault
	}
}

func resolveTCPAddr(config *Config, network, addr string) (*net.TCPAddr, error) {
	if network != "tcp" {
		return nil, fmt.Errorf("unknown network type %q", network)
	}
	host, port, err := net.SplitHostPort(addr)
	if err != nil {
		return nil, err
	}

	ctx := context.Background()
	resolvedPort, err := config.Resolver.LookupPort(ctx, network, port)
	if err != nil {
		return nil, err
	}

	ips, err := config.Resolver.LookupIPAddr(ctx, host)
	if err != nil {
		return nil, err
	}
	if len(ips) < 1 {
		return nil, fmt.Errorf("no IPs resolved")
	}

	return &net.TCPAddr{
		IP:   ips[0].IP,
		Zone: ips[0].Zone,
		Port: resolvedPort,
	}, nil
}

func safeResolve(config *Config, network, addr string) (*net.TCPAddr, string, error) {
	config.StatsdClient.Incr("resolver.attempts_total", []string{}, 1)
	resolved, err := resolveTCPAddr(config, network, addr)
	if err != nil {
		config.StatsdClient.Incr("resolver.errors_total", []string{}, 1)
		return nil, "", err
	}

	classification := classifyAddr(config, resolved)
	config.StatsdClient.Incr(classification.statsdString(), []string{}, 1)

	if classification.IsAllowed() {
		return resolved, classification.String(), nil
	}
	return nil, "destination address was denied by rule, see error", denyError{fmt.Errorf("The destination address (%s) was denied by rule '%s'", resolved.IP, classification)}
}

func proxyContext(ctx context.Context) (*goproxy.ProxyCtx, bool) {
	pctx, ok := ctx.Value(goproxy.ProxyContextKey).(*goproxy.ProxyCtx)
	return pctx, ok
}

func dialContext(ctx context.Context, network, addr string) (net.Conn, error) {
	pctx, ok := proxyContext(ctx)
	if !ok {
		return nil, fmt.Errorf("dialContext missing required *goproxy.ProxyCtx")
	}

	sctx, ok := pctx.UserData.(*smokescreenContext)
	if !ok {
		return nil, fmt.Errorf("dialContext missing required *smokescreenContext")
	}
	d := sctx.decision

	// If an address hasn't been resolved, does not match the original outboundHost,
	// or is not tcp we must re-resolve it before establishing the connection.
	if d.resolvedAddr == nil || d.outboundHost != addr || network != "tcp" {
		var err error
		d.resolvedAddr, d.reason, err = safeResolve(sctx.cfg, network, addr)
		if err != nil {
			if _, ok := err.(denyError); ok {
				sctx.cfg.Log.WithFields(
					logrus.Fields{
						"address": addr,
						"error":   err,
					}).Error("unexpected illegal address in dialer")
			}
			return nil, err
		}
	}

	sctx.cfg.StatsdClient.Incr("cn.atpt.total", []string{}, 1)
	conn, err := net.DialTimeout(network, d.resolvedAddr.String(), sctx.cfg.ConnectTimeout)
	if err != nil {
		sctx.cfg.StatsdClient.Incr("cn.atpt.fail.total", []string{}, 1)
		return nil, err
	}
	sctx.cfg.StatsdClient.Incr("cn.atpt.success.total", []string{}, 1)

	// Only wrap CONNECT conns with an InstrumentedConn. Connections used for traditional HTTP proxy
	// requests are pooled and reused by net.Transport.
	if sctx.proxyType == connectProxy {
		ic := sctx.cfg.ConnTracker.NewInstrumentedConnWithTimeout(conn, sctx.cfg.IdleTimeout, sctx.logger, d.role, d.outboundHost, sctx.proxyType)
		pctx.ConnErrorHandler = ic.Error
		conn = ic
	} else {
		conn = NewTimeoutConn(conn, sctx.cfg.IdleTimeout)
	}
	return conn, nil
}

// HTTPErrorHandler allows returning a custom error response when smokescreen
// fails to connect to the proxy target.
func HTTPErrorHandler(w io.WriteCloser, pctx *goproxy.ProxyCtx, err error) {
	sctx := pctx.UserData.(*smokescreenContext)
	resp := rejectResponse(pctx, err)

	if err := resp.Write(w); err != nil {
		sctx.cfg.Log.Errorf("Failed to write HTTP error response: %s", err)
	}

	if err := w.Close(); err != nil {
		sctx.cfg.Log.Errorf("Failed to close proxy client connection: %s", err)
	}
}

func rejectResponse(pctx *goproxy.ProxyCtx, err error) *http.Response {
	sctx := pctx.UserData.(*smokescreenContext)

	var msg, status string
	var code int

	if e, ok := err.(net.Error); ok {
		// net.Dial timeout
		if e.Timeout() {
			status = "Gateway timeout"
			code = http.StatusGatewayTimeout
			msg = "Timed out connecting to remote host: " + e.Error()
		} else {
			status = "Bad gateway"
			code = http.StatusBadGateway
			msg = "Failed to connect to remote host: " + e.Error()
		}
	} else if e, ok := err.(denyError); ok {
		status = "Request rejected by proxy"
		code = http.StatusProxyAuthRequired
		msg = fmt.Sprintf(denyMsgTmpl, pctx.Req.Host, e.Error())
	} else {
		status = "Internal server error"
		code = http.StatusInternalServerError
		msg = "An unexpected error occurred: " + err.Error()
		sctx.cfg.Log.WithFields(logrus.Fields{
			"error": err,
		}).Warn("rejectResponse called with unexpected error")
	}

	if sctx.cfg.AdditionalErrorMessageOnDeny != "" {
		msg = fmt.Sprintf("%s\n\n%s\n", msg, sctx.cfg.AdditionalErrorMessageOnDeny)
	}

	resp := goproxy.NewResponse(pctx.Req, goproxy.ContentTypeText, code, msg+"\n")
	resp.Status = status
	resp.ProtoMajor = pctx.Req.ProtoMajor
	resp.ProtoMinor = pctx.Req.ProtoMinor
	resp.Header.Set(errorHeader, msg)
	return resp
}

func configureTransport(tr *http.Transport, cfg *Config) {
	if cfg.TransportMaxIdleConns != 0 {
		tr.MaxIdleConns = cfg.TransportMaxIdleConns
	}

	if cfg.TransportMaxIdleConnsPerHost != 0 {
		tr.MaxIdleConnsPerHost = cfg.TransportMaxIdleConns
	}

	if cfg.IdleTimeout != 0 {
		tr.IdleConnTimeout = cfg.IdleTimeout
	}
}

func newContext(cfg *Config, proxyType string, req *http.Request) *smokescreenContext {
	start := time.Now()
	logger := cfg.Log.WithFields(logrus.Fields{
		"id":             xid.New().String(),
		"proxy_type":     proxyType,
		"requested_host": req.Host,
		"source_addr":    req.RemoteAddr,
		"start_time":     start.UTC(),
		"trace_id":       req.Header.Get(traceHeader),
	})

	return &smokescreenContext{
		cfg:       cfg,
		logger:    logger,
		proxyType: proxyType,
		start:     start,
	}
}

func BuildProxy(config *Config) *goproxy.ProxyHttpServer {
	proxy := goproxy.NewProxyHttpServer()
	proxy.Verbose = false
	configureTransport(proxy.Tr, config)

	// dialContext will be invoked for both CONNECT and traditional proxy requests
	proxy.Tr.DialContext = dialContext

	// Use a custom goproxy.RoundTripperFunc to ensure that the correct context is attached to the request.
	// This is only used for non-CONNECT HTTP proxy requests. For connect requests, goproxy automatically
	// attaches goproxy.ProxyCtx prior to calling dialContext.
	rtFn := goproxy.RoundTripperFunc(func(req *http.Request, pctx *goproxy.ProxyCtx) (*http.Response, error) {
		ctx := context.WithValue(req.Context(), goproxy.ProxyContextKey, pctx)
		return proxy.Tr.RoundTrip(req.WithContext(ctx))
	})

	// Associate a timeout with the CONNECT proxy client connection
	if config.IdleTimeout != 0 {
		proxy.ConnectClientConnHandler = func(conn net.Conn) net.Conn {
			return NewTimeoutConn(conn, config.IdleTimeout)
		}
	}

	// Handle traditional HTTP proxy
	proxy.OnRequest().DoFunc(func(req *http.Request, pctx *goproxy.ProxyCtx) (*http.Request, *http.Response) {
		// Attach smokescreenContext to goproxy.ProxyCtx
<<<<<<< HEAD
		// We are intentionally *not* setting pctx.HTTPErrorHandler because with traditional HTTP
		// proxy requests we are able to specify the request during the call to OnResponse().
		sctx := newContext(config, httpProxy)
=======
		sctx := newContext(config, httpProxy, req)
>>>>>>> c830df7d
		pctx.UserData = sctx

		// Delete Smokescreen specific headers before goproxy forwards the request
		defer func() {
			req.Header.Del(roleHeader)
			req.Header.Del(traceHeader)
		}()

		// Set this on every request as every request mints a new goproxy.ProxyCtx
		pctx.RoundTripper = rtFn

		// Build an address parsable by net.ResolveTCPAddr
		remoteHost := req.Host
		if strings.LastIndex(remoteHost, ":") <= strings.LastIndex(remoteHost, "]") {
			switch req.URL.Scheme {
			case "http":
				remoteHost = net.JoinHostPort(remoteHost, "80")
			case "https":
				remoteHost = net.JoinHostPort(remoteHost, "443")
			default:
				remoteHost = net.JoinHostPort(remoteHost, "0")
			}
		}

		sctx.logger.WithField("url", req.RequestURI).Debug("received HTTP proxy request")

<<<<<<< HEAD
		sctx.decision, pctx.Error = checkIfRequestShouldBeProxied(config, req, remoteHost)
		sctx.traceId = req.Header.Get(traceHeader)
=======
		decision, err := checkIfRequestShouldBeProxied(config, req, remoteHost)
		sctx.decision = decision
>>>>>>> c830df7d

		// Returning any kind of response in this handler is goproxy's way of short circuiting
		// the request. The original request will never be sent, and goproxy will invoke our
		// response filter attached via the OnResponse() handler.
		if pctx.Error != nil {
			return req, rejectResponse(pctx, pctx.Error)
		}
		if !sctx.decision.allow {
			return req, rejectResponse(pctx, denyError{errors.New(sctx.decision.reason)})
		}

		// Proceed with proxying the request
		return req, nil
	})

	// Handle CONNECT proxy to TLS & other TCP protocols destination
	proxy.OnRequest().HandleConnectFunc(func(host string, pctx *goproxy.ProxyCtx) (*goproxy.ConnectAction, string) {
<<<<<<< HEAD
		defer pctx.Req.Header.Del(traceHeader)

		pctx.UserData = newContext(config, connectProxy)
		pctx.HTTPErrorHandler = HTTPErrorHandler

		err := handleConnect(config, pctx)
		if err != nil {
			pctx.Resp = rejectResponse(pctx, err)
=======
		pctx.UserData = newContext(config, connectProxy, pctx.Req)
		defer logProxy(config, pctx)

		defer pctx.Req.Header.Del(traceHeader)
		err := handleConnect(config, pctx)
		if err != nil {
			pctx.Resp = rejectResponse(pctx.Req, config, err)
>>>>>>> c830df7d
			return goproxy.RejectConnect, ""
		}
		return goproxy.OkConnect, host
	})

	// Strangely, goproxy can invoke this same function twice for a single HTTP request.
	//
	// If a proxy request is rejected due to an ACL denial, the response passed to this
	// function was created by Smokescreen's call to rejectResponse() in the OnRequest()
	// handler. This only happens once. This is also the behavior for an allowed request
	// which is completed successfully.
	//
	// If a proxy request is allowed, but the RoundTripper returns an error fulfulling
	// the HTTP request, goproxy will invoke this OnResponse() filter twice. First this
	// function will be called with a nil response, and as a result this function will
	// return a response to send back to the proxy client using rejectResponse(). This
	// function will be called again with the previously returned response, which will
	// simply trigger the logHTTP function and return.
	proxy.OnResponse().DoFunc(func(resp *http.Response, pctx *goproxy.ProxyCtx) *http.Response {
		sctx := pctx.UserData.(*smokescreenContext)

		if resp != nil && resp.Header.Get(errorHeader) != "" {
			if pctx.Error == nil && sctx.decision.allow {
				resp.Header.Del(errorHeader)
			}
		}

		if resp == nil && pctx.Error != nil {
			logrus.Warnf("rejecting with %#v", pctx.Error)
			return rejectResponse(pctx, pctx.Error)
		}

<<<<<<< HEAD
		logHTTP(config, pctx)
=======
		// In case of an error, this function is called a second time to filter the
		// response we generate so this logger will be called once.
		logProxy(config, pctx)
>>>>>>> c830df7d
		return resp
	})
	return proxy
}

func logProxy(config *Config, pctx *goproxy.ProxyCtx) {
	sctx := pctx.UserData.(*smokescreenContext)

	var contentLength int64
	if pctx.Resp != nil {
		contentLength = pctx.Resp.ContentLength
	}

	fromHost, fromPort, _ := net.SplitHostPort(pctx.Req.RemoteAddr)

	fields := logrus.Fields{
		"src_host":       fromHost,
		"src_port":       fromPort,
		"content_length": contentLength,
	}

	if sctx.decision.resolvedAddr != nil {
		fields["dst_ip"] = sctx.decision.resolvedAddr.IP.String()
		fields["dst_port"] = sctx.decision.resolvedAddr.Port
	}

	// attempt to retrieve information about the host originating the proxy request
	fields["src_host_common_name"] = "unknown"
	fields["src_host_organization_unit"] = "unknown"
	if pctx.Req.TLS != nil && len(pctx.Req.TLS.PeerCertificates) > 0 {
		fields["src_host_common_name"] = pctx.Req.TLS.PeerCertificates[0].Subject.CommonName
		var ouEntries = pctx.Req.TLS.PeerCertificates[0].Subject.OrganizationalUnit
		if ouEntries != nil && len(ouEntries) > 0 {
			fields["src_host_organization_unit"] = ouEntries[0]
		}
	}

	decision := sctx.decision
	if sctx.decision != nil {
		fields["role"] = decision.role
		fields["project"] = decision.project
		fields["decision_reason"] = decision.reason
		fields["enforce_would_deny"] = decision.enforceWouldDeny
		fields["allow"] = decision.allow
	}

	err := pctx.Error
	if err != nil {
		fields["error"] = err.Error()
	}

	entry := sctx.logger.WithFields(fields)
	var logMethod func(...interface{})
	if _, ok := err.(denyError); !ok && err != nil {
		logMethod = entry.Error
	} else if decision != nil && decision.allow {
		logMethod = entry.Info
	} else {
		logMethod = entry.Warn
	}
	logMethod(CanonicalProxyDecision)
}

func handleConnect(config *Config, pctx *goproxy.ProxyCtx) error {
	sctx := pctx.UserData.(*smokescreenContext)

	// Check if requesting role is allowed to talk to remote
	sctx.decision, pctx.Error = checkIfRequestShouldBeProxied(config, pctx.Req, pctx.Req.Host)
	if pctx.Error != nil {
		return pctx.Error
	}
	if !sctx.decision.allow {
		return denyError{errors.New(sctx.decision.reason)}
	}

	return nil
}

func findListener(ip string, defaultPort uint16) (net.Listener, error) {
	if einhorn.IsWorker() {
		listener, err := einhorn.GetListener(0)
		if err != nil {
			return nil, err
		}

		return &einhornListener{Listener: listener}, err
	} else {
		return net.Listen("tcp", fmt.Sprintf("%s:%d", ip, defaultPort))
	}
}

func StartWithConfig(config *Config, quit <-chan interface{}) {
	config.Log.Println("starting")
	proxy := BuildProxy(config)
	listener := config.Listener
	var err error

	if listener == nil {
		listener, err = findListener(config.Ip, config.Port)
		if err != nil {
			config.Log.Fatal("can't find listener", err)
		}
	}

	if config.SupportProxyProtocol {
		listener = &proxyproto.Listener{Listener: listener}
	}

	var handler http.Handler = proxy

	if config.Healthcheck != nil {
		handler = &HealthcheckMiddleware{
			Proxy:       handler,
			Healthcheck: config.Healthcheck,
		}
	}

	// TLS support
	if config.TlsConfig != nil {
		listener = tls.NewListener(listener, config.TlsConfig)
	}

	// Setup connection tracking
	config.ConnTracker = conntrack.NewTracker(config.IdleTimeout, config.StatsdClient, config.Log, config.ShuttingDown)

	server := http.Server{
		Handler: handler,
	}

	// This sets an IdleTimeout on _all_ client connections. CONNECT requests
	// hijacked by goproxy inherit the deadline set here. The deadlines are
	// reset by the proxy.ConnectClientConnHandler, which wraps the hijacked
	// connection in a TimeoutConn which bumps the deadline for every read/write.
	if config.IdleTimeout != 0 {
		server.IdleTimeout = config.IdleTimeout
	}

	config.ShuttingDown.Store(false)
	runServer(config, &server, listener, quit)
	return
}

func runServer(config *Config, server *http.Server, listener net.Listener, quit <-chan interface{}) {
	// Runs the server and shuts it down when it receives a signal.
	//
	// Why aren't we using goji's graceful shutdown library? Great question!
	//
	// There are several things we might want to do when shutting down gracefully:
	// 1. close the listening socket (so that we don't accept *new* connections)
	// 2. close *existing* keepalive connections once they become idle
	//
	// It is impossible to close existing keepalive connections, because goproxy
	// hijacks the socket and doesn't tell us when they become idle. So all we
	// can do is close the listening socket when we receive a signal, not accept
	// new connections, and then exit the program after a timeout.

	if len(config.StatsSocketDir) > 0 {
		config.StatsServer = StartStatsServer(config)
	}

	graceful := true
	kill := make(chan os.Signal, 1)
	signal.Notify(kill, syscall.SIGUSR2, syscall.SIGTERM, syscall.SIGHUP)
	go func() {
		select {
		case <-kill:
			config.Log.Print("quitting gracefully")

		case <-quit:
			config.Log.Print("quitting now")
			graceful = false
		}
		config.ShuttingDown.Store(true)

		// Shutdown() will block until all connections are closed unless we
		// provide it with a cancellation context.
		timeout := config.ExitTimeout
		if !graceful {
			timeout = 10 * time.Second
		}

		ctx, cancel := context.WithTimeout(context.Background(), timeout)
		defer cancel()

		err := server.Shutdown(ctx)
		if err != nil {
			config.Log.Errorf("error shutting down http server: %v", err)
		}
	}()

	if err := server.Serve(listener); err != http.ErrServerClosed {
		config.Log.Errorf("http serve error: %v", err)
	}

	if graceful {
		// Wait for all connections to close or become idle before
		// continuing in an attempt to shutdown gracefully.
		exit := make(chan ExitStatus, 1)

		// This subroutine blocks until all connections close.
		go func() {
			config.Log.Print("Waiting for all connections to close...")
			config.ConnTracker.Wg.Wait()
			config.Log.Print("All connections are closed. Continuing with shutdown...")
			exit <- Closed
		}()

		// Always wait for a maximum of config.ExitTimeout
		time.AfterFunc(config.ExitTimeout, func() {
			config.Log.Printf("ExitTimeout %v reached - timing out", config.ExitTimeout)
			exit <- Timeout
		})

		// Sometimes, connections don't close and remain in the idle state. This subroutine
		// waits until all open connections are idle before sending the exit signal.
		go func() {
			config.Log.Print("Waiting for all connections to become idle...")
			beginTs := time.Now()

			// If idleTimeout is set to 0, fall back to using the exit timeout to avoid
			// immediately closing active connections.
			idleTimeout := config.IdleTimeout
			if idleTimeout == 0 {
				idleTimeout = config.ExitTimeout
			}

			for {
				checkAgainIn := config.ConnTracker.MaybeIdleIn(idleTimeout)
				if checkAgainIn > 0 {
					if time.Now().Sub(beginTs) > config.ExitTimeout {
						config.Log.Print(fmt.Sprintf("Timed out at %v while waiting for all open connections to become idle.", config.ExitTimeout))
						exit <- Timeout
						break
					} else {
						config.Log.Print(fmt.Sprintf("There are still active connections. Waiting %v before checking again.", checkAgainIn))
						time.Sleep(checkAgainIn)
					}
				} else {
					config.Log.Print("All connections are idle. Continuing with shutdown...")
					exit <- Idle
					break
				}
			}
		}()

		// Wait for the exit signal.
		reason := <-exit
		config.Log.Print(fmt.Sprintf("%s: closing all remaining connections.", reason.String()))
	}

	// Close all open (and idle) connections to send their metrics to log.
	config.ConnTracker.Range(func(k, v interface{}) bool {
		k.(*conntrack.InstrumentedConn).Close()
		return true
	})

	if config.StatsServer != nil {
		config.StatsServer.Shutdown()
	}
}

// Extract the client's ACL role from the HTTP request, using the configured
// RoleFromRequest function.  Returns the role, or an error if the role cannot
// be determined (including no RoleFromRequest configured), unless
// AllowMissingRole is configured, in which case an empty role and no error is
// returned.
func getRole(config *Config, req *http.Request) (string, error) {
	var role string
	var err error

	if config.RoleFromRequest != nil {
		role, err = config.RoleFromRequest(req)
	} else {
		err = MissingRoleError("RoleFromRequest is not configured")
	}

	switch {
	case err == nil:
		return role, nil
	case IsMissingRoleError(err) && config.AllowMissingRole:
		return "", nil
	default:
		config.Log.WithFields(logrus.Fields{
			"error":              err,
			"is_missing_role":    IsMissingRoleError(err),
			"allow_missing_role": config.AllowMissingRole,
		}).Error("Unable to get role for request")
		return "", err
	}
}

func checkIfRequestShouldBeProxied(config *Config, req *http.Request, outboundHost string) (*aclDecision, error) {
	decision := checkACLsForRequest(config, req, outboundHost)

	if decision.allow {
		resolved, reason, err := safeResolve(config, "tcp", outboundHost)
		if err != nil {
			if _, ok := err.(denyError); !ok {
				return decision, err
			}
			decision.reason = fmt.Sprintf("%s. %s", err.Error(), reason)
			decision.allow = false
			decision.enforceWouldDeny = true
		} else {
			decision.resolvedAddr = resolved
		}
	}

	return decision, nil
}

func checkACLsForRequest(config *Config, req *http.Request, outboundHost string) *aclDecision {
	decision := &aclDecision{
		outboundHost: outboundHost,
	}

	if config.EgressACL == nil {
		decision.allow = true
		decision.reason = "Egress ACL is not configured"
		return decision
	}

	role, roleErr := getRole(config, req)
	if roleErr != nil {
		config.StatsdClient.Incr("acl.role_not_determined", []string{}, 1)
		decision.reason = "Client role cannot be determined"
		return decision
	}

	decision.role = role

	submatch := hostExtractRE.FindStringSubmatch(outboundHost)
	destination := submatch[1]

	aclDecision, err := config.EgressACL.Decide(role, destination)
	if err != nil {
		config.Log.WithFields(logrus.Fields{
			"error": err,
			"role":  role,
		}).Warn("EgressAcl.Decide returned an error.")

		config.StatsdClient.Incr("acl.decide_error", []string{}, 1)
		decision.reason = aclDecision.Reason
		return decision
	}

	tags := []string{
		fmt.Sprintf("role:%s", decision.role),
		fmt.Sprintf("def_rule:%t", aclDecision.Default),
		fmt.Sprintf("project:%s", aclDecision.Project),
	}

	decision.reason = aclDecision.Reason
	switch aclDecision.Result {
	case acl.Deny:
		decision.enforceWouldDeny = true
		config.StatsdClient.Incr("acl.deny", tags, 1)

	case acl.AllowAndReport:
		decision.enforceWouldDeny = true
		config.StatsdClient.Incr("acl.report", tags, 1)
		decision.allow = true

	case acl.Allow:
		// Well, everything is going as expected.
		decision.allow = true
		decision.enforceWouldDeny = false
		config.StatsdClient.Incr("acl.allow", tags, 1)
	default:
		config.Log.WithFields(logrus.Fields{
			"role":        role,
			"destination": destination,
			"action":      aclDecision.Result.String(),
		}).Warn("Unknown ACL action")
		decision.reason = "Internal error"
		config.StatsdClient.Incr("acl.unknown_error", tags, 1)
	}

	return decision
}<|MERGE_RESOLUTION|>--- conflicted
+++ resolved
@@ -374,14 +374,12 @@
 
 	// Handle traditional HTTP proxy
 	proxy.OnRequest().DoFunc(func(req *http.Request, pctx *goproxy.ProxyCtx) (*http.Request, *http.Response) {
-		// Attach smokescreenContext to goproxy.ProxyCtx
-<<<<<<< HEAD
+
 		// We are intentionally *not* setting pctx.HTTPErrorHandler because with traditional HTTP
 		// proxy requests we are able to specify the request during the call to OnResponse().
-		sctx := newContext(config, httpProxy)
-=======
 		sctx := newContext(config, httpProxy, req)
->>>>>>> c830df7d
+
+		// Attach smokescreenContext to goproxy.ProxyCtx
 		pctx.UserData = sctx
 
 		// Delete Smokescreen specific headers before goproxy forwards the request
@@ -408,13 +406,7 @@
 
 		sctx.logger.WithField("url", req.RequestURI).Debug("received HTTP proxy request")
 
-<<<<<<< HEAD
 		sctx.decision, pctx.Error = checkIfRequestShouldBeProxied(config, req, remoteHost)
-		sctx.traceId = req.Header.Get(traceHeader)
-=======
-		decision, err := checkIfRequestShouldBeProxied(config, req, remoteHost)
-		sctx.decision = decision
->>>>>>> c830df7d
 
 		// Returning any kind of response in this handler is goproxy's way of short circuiting
 		// the request. The original request will never be sent, and goproxy will invoke our
@@ -432,24 +424,17 @@
 
 	// Handle CONNECT proxy to TLS & other TCP protocols destination
 	proxy.OnRequest().HandleConnectFunc(func(host string, pctx *goproxy.ProxyCtx) (*goproxy.ConnectAction, string) {
-<<<<<<< HEAD
+		pctx.UserData = newContext(config, connectProxy, pctx.Req)
+		pctx.HTTPErrorHandler = HTTPErrorHandler
+
+		// Defer logging the proxy event here because logProxy relies
+		// on state set in handleConnect
+		defer logProxy(config, pctx)
 		defer pctx.Req.Header.Del(traceHeader)
-
-		pctx.UserData = newContext(config, connectProxy)
-		pctx.HTTPErrorHandler = HTTPErrorHandler
 
 		err := handleConnect(config, pctx)
 		if err != nil {
 			pctx.Resp = rejectResponse(pctx, err)
-=======
-		pctx.UserData = newContext(config, connectProxy, pctx.Req)
-		defer logProxy(config, pctx)
-
-		defer pctx.Req.Header.Del(traceHeader)
-		err := handleConnect(config, pctx)
-		if err != nil {
-			pctx.Resp = rejectResponse(pctx.Req, config, err)
->>>>>>> c830df7d
 			return goproxy.RejectConnect, ""
 		}
 		return goproxy.OkConnect, host
@@ -482,13 +467,9 @@
 			return rejectResponse(pctx, pctx.Error)
 		}
 
-<<<<<<< HEAD
-		logHTTP(config, pctx)
-=======
 		// In case of an error, this function is called a second time to filter the
 		// response we generate so this logger will be called once.
 		logProxy(config, pctx)
->>>>>>> c830df7d
 		return resp
 	})
 	return proxy
